<j:jelly xmlns:j="jelly:core" xmlns:st="jelly:stapler" xmlns:d="jelly:define" xmlns:l="/lib/layout" xmlns:t="/lib/hudson" xmlns:f="/lib/form">
  
    <script><![CDATA[
    function encodeAllInputs(sep, form, field) {
        var inputs = Form.getInputs(form, null, field);
        if (inputs.length == 0)
            return "";

        var rv = sep;
        for (var i = 0; i < inputs.length; ++i) {
            if (i != 0)
                rv += "&";
            rv += field+"="+encode(inputs[i].value);
        }
        return rv;
    }
    ]]></script>

    <f:entry title="Repositories" help="/plugin/git/help.html">
        
        <f:repeatable var="repo" name="repo" varStatus="repoStatus" items="${scm.repositories}" minimum="1" noAddButton="false">
           <table width="100%">
           
           <f:entry title="URL of repository">
            <f:textbox name="git.repo.url" value="${repo.URIs.get(0)}" />
           </f:entry>
           
           <f:advanced>
           
	           <f:entry title="Name of repository (blank to create default)">
	             <f:textbox name="git.repo.name" value="${repo.name}" />
	           </f:entry>
	           
	           
	           <f:entry title="Refspec (blank to create default)">
	              <f:textbox name="git.repo.refspec" value="${repo.fetchRefSpecs.get(0)}" />
	           </f:entry>
	           
           </f:advanced>
           
           <f:entry>
            <div align="right">
                <input type="button" value="Delete Repository" class="repeatable-delete" style="margin-left: 1em;" />
            </div>
          </f:entry>
          </table>
          
        </f:repeatable>
   </f:entry>
  
  <f:entry title="Branches to build" help="/plugin/git/branch.html">
  <f:repeatable var="branch" name="branch" varStatus="branchStatus" items="${scm.branches}" minimum="1" noAddButton="false">
           <table width="100%">
               <f:entry title="Branch Specifier (blank for default):">
                    <f:textbox name="git.branch" value="${branch.name}" />
               </f:entry>
               
               <f:entry>
            <div align="right">
                <input type="button" value="Delete Branch" class="repeatable-delete" style="margin-left: 1em;" />
            </div>
          </f:entry>
               
           </table>
          
        </f:repeatable>
  
  </f:entry>

  <f:advanced>
<<<<<<< HEAD
    <f:entry title="${%Excluded Regions}" help="/plugin/git/help-excludedRegions.html">
        <f:textarea name="git.excludedRegions" value="${scm.excludedRegions}" />
    </f:entry>
    <f:entry title="${%Excluded Users}" help="/plugin/git/help-excludedUsers.html">
        <f:textarea name="git.excludedUsers" value="${scm.excludedUsers}" />
=======
    <f:entry title="Local branch to use (optional)" help="/plugin/git/help-localBranch.html">
      <f:textbox name="git.localBranch" value="${scm.localBranch}" />
>>>>>>> ca6dad52
    </f:entry>
    <f:entry title="Local subdirectory for repo (optional)" help="/plugin/git/help-local.html">
      <f:textbox name="git.relativeTargetDir" value="${scm.relativeTargetDir}" />
    </f:entry>
    
    <!-- This needs more thought
  <f:entry title="Autogenerate submodule configurations">
    <f:checkbox name="git.generate" checked="${scm.doGenerate}"/>
    <label class="attach-previous">Generate submodule configurations</label>
    
    <f:repeatable var="smcfg" name="smcfg" varStatus="cfgStatus" items="${scm.submoduleCfg}" noAddButton="false">
           <table width="100%">
           <f:entry title="Name of submodule">
             <f:textbox name="git.submodule.name" value="${smcfg.submoduleName}" />
           </f:entry>
           
           <f:entry title="Matching Branches">
            <f:textbox name="git.submodule.match" value="${smcfg.branchesString}" />
           </f:entry>
           
          
           <f:entry>
            <div align="right">
                <input type="button" value="Delete" class="repeatable-delete" style="margin-left: 1em;" />
            </div>
          </f:entry>
          </table>
          
        </f:repeatable>
    
  </f:entry>
     -->
     
	  <f:entry title="Merge options" help="/plugin/git/merge.html">
	  	
		<table width="100%">
		<f:optionalBlock name="git.doMerge"
		                 title="${%Merge before build}"
		                 checked="${scm.mergeOptions.doMerge()}">
		 <f:entry title="Name of repository: (default first specified, e.g. origin)">
		  <f:textbox id="git.mergeRemote" name="git.mergeRemote" value="${scm.mergeOptions.mergeRemote.name}"
		             checkUrl="'${rootURL}/scm/GitSCM/gitRemoteNameCheck?value='+escape(this.value)
		                      +encodeAllInputs('&amp;', this.form, 'git.repo.name')
		                      +encodeAllInputs('&amp;', this.form, 'git.repo.url')"/>
		 </f:entry>
		 <f:entry title="Branch to merge to: (e.g. master)">
		  <f:textbox id="git.mergeTarget" name="git.mergeTarget" value="${scm.mergeOptions.mergeTarget}" clazz="required"/>
		 </f:entry>
		</f:optionalBlock>
		</table>
	  	
	  </f:entry>

    <f:entry title="Clean after checkout" help="/plugin/git/clean.html">
      <f:checkbox name="git.clean" checked="${scm.clean}" />
    </f:entry>
    <f:entry title="Use commit author in changelog" help="/plugin/git/help-authorCommitter.html">
      <f:checkbox name="git.authorOrCommitter" checked="${scm.authorOrCommitter}"/>
    </f:entry>
    <f:entry title="Wipe out workspace" help="/plugin/git/wipeOutWorkspace.html">
      <f:checkbox name="git.wipeOutWorkspace" checked="${scm.wipeOutWorkspace}" />
    </f:entry>
    <f:dropdownList name="buildChooser" title="${%Choosing strategy}" help="/plugin/git/choosingStrategy.html">
      <j:scope>
        <j:set var="current" value="${instance.buildChooser}"/>
        <j:forEach var="descriptor" items="${descriptor.buildChooserDescriptors}">
          <f:dropdownListBlock value="${descriptor.clazz.name}" title="${descriptor.displayName}"
            selected="${current.descriptor==descriptor or (current==null and descriptor.displayName=='Default')}">
            <j:set var="instance" value="${current.descriptor==descriptor ? current : null}" />
            <tr><td>
              <input type="hidden" name="stapler-class" value="${descriptor.clazz.name}" />
            </td></tr>
            <st:include from="${descriptor}" page="${descriptor.configPage}" optional="true"/>
          </f:dropdownListBlock>
        </j:forEach>
      </j:scope>
    </f:dropdownList>

      <f:entry title="Git executable" field="git.gitTool">
          <select name="git.gitTool">
              <j:forEach var="gitTool" items="${descriptor.gitTools}" varStatus="current">
                  <j:choose>
                      <j:when test="${scm.gitTool==gitTool.name}">
                          <option value="${gitTool.name}" selected="SELECTED">${gitTool.name}</option>
                      </j:when>
                      <j:otherwise>
                          <option value="${gitTool.name}">${gitTool.name}</option>
                      </j:otherwise>
                  </j:choose>
              </j:forEach>
          </select>
      </f:entry>
  </f:advanced>
  
  <t:listScmBrowsers name="git.browser" />
</j:jelly><|MERGE_RESOLUTION|>--- conflicted
+++ resolved
@@ -68,16 +68,13 @@
   </f:entry>
 
   <f:advanced>
-<<<<<<< HEAD
     <f:entry title="${%Excluded Regions}" help="/plugin/git/help-excludedRegions.html">
         <f:textarea name="git.excludedRegions" value="${scm.excludedRegions}" />
     </f:entry>
     <f:entry title="${%Excluded Users}" help="/plugin/git/help-excludedUsers.html">
         <f:textarea name="git.excludedUsers" value="${scm.excludedUsers}" />
-=======
     <f:entry title="Local branch to use (optional)" help="/plugin/git/help-localBranch.html">
       <f:textbox name="git.localBranch" value="${scm.localBranch}" />
->>>>>>> ca6dad52
     </f:entry>
     <f:entry title="Local subdirectory for repo (optional)" help="/plugin/git/help-local.html">
       <f:textbox name="git.relativeTargetDir" value="${scm.relativeTargetDir}" />
