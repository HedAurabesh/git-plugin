package hudson.plugins.git;

import com.cloudbees.plugins.credentials.CredentialsMatchers;
import com.cloudbees.plugins.credentials.CredentialsProvider;
import com.cloudbees.plugins.credentials.common.StandardUsernameCredentials;
import com.cloudbees.plugins.credentials.domains.URIRequirementBuilder;
import com.google.common.collect.Iterables;
import edu.umd.cs.findbugs.annotations.CheckForNull;
import edu.umd.cs.findbugs.annotations.NonNull;
import hudson.*;
import hudson.init.Initializer;
import hudson.matrix.MatrixBuild;
import hudson.matrix.MatrixRun;
import hudson.model.*;
import hudson.model.Descriptor.FormException;
import hudson.model.Hudson.MasterComputer;
import hudson.model.listeners.ItemListener;
import hudson.plugins.git.browser.GitRepositoryBrowser;
import hudson.plugins.git.browser.GitWeb;
import hudson.plugins.git.extensions.GitClientConflictException;
import hudson.plugins.git.extensions.GitClientType;
import hudson.plugins.git.extensions.GitSCMExtension;
import hudson.plugins.git.extensions.GitSCMExtensionDescriptor;
import hudson.plugins.git.extensions.impl.AuthorInChangelog;
import hudson.plugins.git.extensions.impl.BuildChooserSetting;
import hudson.plugins.git.extensions.impl.DisableRemotePoll;
import hudson.plugins.git.extensions.impl.PreBuildMerge;
import hudson.plugins.git.opt.PreBuildMergeOptions;
import hudson.plugins.git.util.Build;
import hudson.plugins.git.util.*;
import hudson.remoting.Channel;
import hudson.scm.*;
import hudson.security.ACL;
import hudson.tasks.Builder;
import hudson.tasks.Publisher;
import hudson.triggers.SCMTrigger;
import hudson.util.DescribableList;
import hudson.util.FormValidation;
import hudson.util.IOException2;
import hudson.util.IOUtils;
import hudson.util.ListBoxModel;
import jenkins.model.Jenkins;
import net.sf.json.JSONObject;

import org.eclipse.jgit.lib.Config;
import org.eclipse.jgit.lib.ObjectId;
import org.eclipse.jgit.transport.RefSpec;
import org.eclipse.jgit.transport.RemoteConfig;
import org.eclipse.jgit.transport.URIish;
import org.jenkinsci.plugins.gitclient.ChangelogCommand;
import org.jenkinsci.plugins.gitclient.CloneCommand;
import org.jenkinsci.plugins.gitclient.Git;
import org.jenkinsci.plugins.gitclient.GitClient;
import org.jenkinsci.plugins.gitclient.JGitTool;
import org.kohsuke.stapler.DataBoundConstructor;
import org.kohsuke.stapler.Stapler;
import org.kohsuke.stapler.StaplerRequest;
import org.kohsuke.stapler.export.Exported;

import javax.servlet.ServletException;

import java.io.File;
import java.io.FileInputStream;
import java.io.FileOutputStream;
import java.io.IOException;
import java.io.OutputStreamWriter;
import java.io.PrintStream;
import java.io.Serializable;
import java.io.Writer;
import java.net.MalformedURLException;
import java.text.MessageFormat;
import java.util.*;
import java.util.Map.Entry;
import java.util.concurrent.ConcurrentHashMap;
import java.util.concurrent.locks.ReentrantReadWriteLock;
import java.util.logging.Level;
import java.util.logging.Logger;
<<<<<<< HEAD
=======
import java.util.regex.Pattern;
import java.util.zip.GZIPInputStream;
import java.util.zip.GZIPOutputStream;
import java.util.zip.ZipException;
>>>>>>> d6224f9a

import static hudson.Util.*;
import static hudson.init.InitMilestone.JOB_LOADED;
import static hudson.init.InitMilestone.PLUGINS_STARTED;
import static hudson.scm.PollingResult.*;
import static org.apache.commons.lang.StringUtils.isBlank;


/**
 * Git SCM.
 *
 * @author Nigel Magnay
 * @author Andrew Bayer
 * @author Nicolas Deloof
 * @author Kohsuke Kawaguchi
 * ... and many others
 */
public class GitSCM extends GitSCMBackwardCompatibility {

<<<<<<< HEAD
=======
    /**
     * This class replaces the deprecated {@link BuildData#buildsByBranchName}
     * field, that used to be stored as an action in each build.
     * <p>
     * The reason for its deprecation was that it used to store the entire map
     * of all the latest builds for all branches in each and every build. This
     * could easily use up several megabytes per build both in RAM and on disk.
     * <p>
     * The new implementation by this class is a "global" object that avoids to
     * store this data for every build -- as only the latest set of data is
     * actually needed. The {@link BuildData} instance attached to each build
     * will now only store the data about their own run and leave it
     * up to this class to collect the data about everyone else.
     * <p>
     * Do note that the instances of this class should <b>NOT</b> be serialized
     * to disk in the {@link GitSCM} instances, to avoid polluting the SCM
     * settings of each {@link Project} with runtime-only data.
     * <p>
     * TODO: Find a strategy to remove old branches, to limit growth of the map
     * 
     * @see BuildData#configureXtream()
     * @see BuildData#localBuildsMapperLink
     * @see BuildData#buildsByBranchName
     * @see GitSCM#buildsMapper
     * @see GitSCM.BuildsBySourceMapper
     * 
     * @author mhschroe
     */
    public static class BuildsBySourceMapper extends ItemListener implements Serializable, Saveable {
        private static final long serialVersionUID = -2517229422949821293L;

        private final transient File dataFile;
        private final transient ReentrantReadWriteLock dataFileLock =
                new ReentrantReadWriteLock();
        
        /**
         * Map that maps: (project-name TO (branch-name TO latest-build)
         * <p>
         * Note: The map itself is guaranteed to be a concurrency-aware map like
         * {@link ConcurrentHashMap}, so that we do not need to copy the map
         * for concurrent read/write-access
         */
        private final Map<String, Map<String, Build>> branchByProjectAndBuildMap;
        
        
        public BuildsBySourceMapper(File dataFile) {
            this.dataFile = dataFile;
            this.branchByProjectAndBuildMap =
                    new ConcurrentHashMap<String, Map<String,Build>>();
            try {
                this.load();
            } catch (IOException ex) {
                //Nothing to do; error was logged in load()
            }
        }
        
        protected static File getDefaultConfigFile() {
            Jenkins j = Jenkins.getInstance();
            if (j == null) {
                //We're not on the master; can't load the default config
                return null;
            }
            File root = j.getRootDir();
            return new File(root, "hudson.plugins.git.GitSCM.branches.xml.gz");
        }
        
        protected void load() throws IOException {
            if (this.dataFile == null) {
                //Nothing to load; not on master server?
                return;
            }
            //Deserialising from disk (file is GZ compressed to save space)
            dataFileLock.readLock().lock();
            try {
                if (dataFile.exists()) {
                    GZIPInputStream gzio = null;
                    try {
                        gzio = new GZIPInputStream(
                                new FileInputStream(this.dataFile)
                        );
                        Object obj = Jenkins.XSTREAM.fromXML(gzio);
                        if (obj instanceof BuildsBySourceMapper) {
                            //And finally copying the details
                            BuildsBySourceMapper mapper = (BuildsBySourceMapper) obj;
                            //Copying over the map content
                            for (Entry<String, Map<String, Build>> entry : mapper.branchByProjectAndBuildMap.entrySet()) {
                                String project = entry.getKey();
                                if (project == null) { continue; }
                                ConcurrentHashMap<String, Build> pMap = 
                                        new ConcurrentHashMap<String, Build>(entry.getValue());
                                this.branchByProjectAndBuildMap.put(project, pMap);
                            }
                        }
                    } catch (ZipException ex) {
                        String msg = "Could not decompress: " + dataFile.getAbsolutePath();
                        throw new IOException(msg);
                    } finally {
                        if (gzio != null) {
                            gzio.close();
                        }
                    }
                } else {
                    String msg = "No such file, or invalid: " + dataFile.getAbsolutePath();
                    throw new IOException(msg);
                }
            } finally {
                dataFileLock.readLock().unlock();
            }
        }
        
        public void save() throws IOException {
            if (this.dataFile == null) {
                //Nothing to save
                return;
            }
            //Checking if we should hold back a change
            if (BulkChange.contains(this)) {
                return;
            }
            this.dataFileLock.writeLock().lock();
            try {
                //Creating the configuration XML-File to serialise ourselves into
                GZIPOutputStream gzos = null;
                try {
                    gzos = new GZIPOutputStream(
                            new FileOutputStream(this.dataFile)
                    );
                    Jenkins.XSTREAM.toXML(this, gzos);
                } finally {
                    if (gzos != null) {
                        gzos.close();
                    }
                }
            } catch (IOException ex) {
                LOGGER.log(
                    Level.WARNING,
                    "Could not save GitSCM branches-to-builds mapping to: {0}",
                    this.dataFile.getAbsolutePath()
                );
            } finally {
                this.dataFileLock.writeLock().unlock();
            }
        }
        
        
        /**
         * Returns the branch map for the given project.
         * Copying it is not necessary, as the map is guaranteed to be a 
         * concurrency-aware map like {@link ConcurrentHashMap}.
         * 
         * @param project the project to retrieve the map for.
         * @return a map between branch names and most-recent builds on them
         */
        public Map<String, Build> getBranchToBuildMap(String project) {
            // Get a read-lock for the main map
            // Check if project is known already
            if (branchByProjectAndBuildMap.containsKey(project)) {
                Map<String, Build> map = branchByProjectAndBuildMap.get(project);
                if (map == null) {
                    return new ConcurrentHashMap<String, Build>();
                } else {
                    return new ConcurrentHashMap<String, Build>(map);
                }
            }
            //This project has not yet been built; returning empty map
            return new ConcurrentHashMap<String, Build>();
        }
        
        public void addBranchToBuildMap(String project, String branch, Build build) {
            this.addBranchToBuildMap(project, branch, build, true);
        }
        
        public void addBranchToBuildMap(
                String project, String branch, Build build, boolean overwrite) {
            this.addAllFromBranchToBuildMap(
                    project, Collections.singletonMap(branch, build), overwrite
            );
        }
        
        public void addAllFromBranchToBuildMap(
                String project, Map<String, Build> input, boolean overwrite) {
            Map<String, Build> map;
            //Open a bulk-change object to block saving while modification
            BulkChange bc = new BulkChange(this);
            try {
                //Fetch the map for the given project
                if (branchByProjectAndBuildMap.containsKey(project)) {
                    map = branchByProjectAndBuildMap.get(project);
                    if (map != null) {
                        //Check if overwriting is allowed
                        if (overwrite) {
                            map.putAll(input);
                        } else {
                            //Ensuring that we do not overwrite an entry
                            for (Entry<String, Build> entry : input.entrySet()) {
                                String branch = entry.getKey();
                                if (!map.containsKey(branch)) {
                                    map.put(branch, entry.getValue());
                                }
                            }
                        }
                    } else {
                        //Create a new map for that project
                        map = new ConcurrentHashMap<String, Build>();
                        map.putAll(input);
                        this.branchByProjectAndBuildMap.put(project, map);
                    }
                } else {
                    //Create a new map for that project
                    map = new ConcurrentHashMap<String, Build>();
                    map.putAll(input);
                    this.branchByProjectAndBuildMap.put(project, map);
                }
            } finally {
                try {
                    bc.commit();
                } catch (IOException ex) {
                    //save() should already have logged this error
                }
            }
        }
    
        // === ITEM LISTENER METHODS ===
        
        public void onDeleted(Item item) {
            //Fetch the name, if it matches a project, we remove its branches
            String name = item.getFullName();
            if (branchByProjectAndBuildMap.containsKey(name)) {
                branchByProjectAndBuildMap.remove(name);
                try {
                    this.save();
                } catch (IOException ex) {
                    //Do nothing
                }
            }
        }
        
        public void onRenamed(Item item, String oldName, String newName) {
            ItemGroup<?> parent = item.getParent();
            String root = (parent != null) ? parent.getFullName() : "";
            String oldFullName = root + oldName;
            String newFullName = root + newName;
            
            BulkChange bc = new BulkChange(this);
            try {
                if (branchByProjectAndBuildMap.containsKey(oldFullName)) {
                    Map<String, Build> map = 
                            branchByProjectAndBuildMap.get(oldFullName);
                    branchByProjectAndBuildMap.put(newFullName, map);
                    branchByProjectAndBuildMap.remove(oldFullName);
                }
            } finally {
                try {
                    bc.commit();
                } catch (IOException ex) {
                    //Do nothing
                }
            }
            
            //Now, we also need to go through all builds and correct the
            //project-name in their stored BuildData objects
            if (item instanceof Job<?,?>) {
                Job<?,?> job = (Job<?,?>) item;
                Object obj = job.getLastBuild();
                if (obj instanceof Run<?,?>) {
                    Run<?,?> run = (Run<?,?>) obj;
                    while (run != null) {
                        List<BuildData> bdLst = run.getActions(BuildData.class);
                        if (bdLst == null) { continue; }
                        for (BuildData bd : bdLst) {
                            bd.projectName = newFullName;
                        }
                    }
                }
            }
        }
    
    }
    
    /**
     * The static instance of the builds-to-branches mapper, as loaded from the
     * default configuration file.
     * <p>
     * The field is fully serializable, but will only save changes to disk
     * if on the master. The {@link BuildData} objects need to have a
     * network-serialisable reference to it, so that they can resolve the
     * latest builds <b>without</b> having access to this static instance.
     * <p>
     * Do note that the field <b>must not</b> be saved to disk by XStream, as
     * that can incur a dramatic space overhead, leading to hundreds of
     * megabytes of disk-space and main memory waste.
     * 
     * @see BuildData#configureXtream()
     * @see BuildData#localBuildsMapperLink
     * @see BuildData#buildsByBranchName
     * @see GitSCM#buildsMapper
     * @see GitSCM.BuildsBySourceMapper
     */
    @Extension
    public static final BuildsBySourceMapper buildsMapper =
            new BuildsBySourceMapper(BuildsBySourceMapper.getDefaultConfigFile());
    
    // old fields are left so that old config data can be read in, but
    // they are deprecated. transient so that they won't show up in XML
    // when writing back
    @Deprecated
    transient String source;
    @Deprecated
    transient String branch;
>>>>>>> d6224f9a
    /**
     * Store a config version so we're able to migrate config on various
     * functionality upgrades.
     */
    private Long configVersion;
    /**
     * All the remote repositories that we know about.
     */
    private List<UserRemoteConfig> userRemoteConfigs;
    private transient List<RemoteConfig> remoteRepositories;
    /**
     * All the branches that we wish to care about building.
     */
    private List<BranchSpec> branches;
    private boolean doGenerateSubmoduleConfigurations;

    public String gitTool = null;
    private GitRepositoryBrowser browser;
    private Collection<SubmoduleConfig> submoduleCfg;
    public static final String GIT_BRANCH = "GIT_BRANCH";
    public static final String GIT_COMMIT = "GIT_COMMIT";
    public static final String GIT_PREVIOUS_COMMIT = "GIT_PREVIOUS_COMMIT";

    /**
     * All the configured extensions attached to this.
     */
    private DescribableList<GitSCMExtension,GitSCMExtensionDescriptor> extensions;

    public Collection<SubmoduleConfig> getSubmoduleCfg() {
        return submoduleCfg;
    }

    public void setSubmoduleCfg(Collection<SubmoduleConfig> submoduleCfg) {
        this.submoduleCfg = submoduleCfg;
    }

    static private List<UserRemoteConfig> createRepoList(String url) {
        List<UserRemoteConfig> repoList = new ArrayList<UserRemoteConfig>();
        repoList.add(new UserRemoteConfig(url, null, null, null));
        return repoList;
    }

    /**
     * A convenience constructor that sets everything to default.
     *
     * @param repositoryUrl
     *      Repository URL to clone from.
     */
    public GitSCM(String repositoryUrl) {
        this(
                createRepoList(repositoryUrl),
                Collections.singletonList(new BranchSpec("")),
                false, Collections.<SubmoduleConfig>emptyList(),
                null, null, null);
    }

//    @Restricted(NoExternalUse.class) // because this keeps changing
    @DataBoundConstructor
    public GitSCM(
            List<UserRemoteConfig> userRemoteConfigs,
            List<BranchSpec> branches,
            Boolean doGenerateSubmoduleConfigurations,
            Collection<SubmoduleConfig> submoduleCfg,
            GitRepositoryBrowser browser,
            String gitTool,
            List<GitSCMExtension> extensions) {

        // moved from createBranches
        if (branches == null) {
            branches = new ArrayList<BranchSpec>();
        }
        if (branches.isEmpty()) {
            branches.add(new BranchSpec("*/master"));
        }
        this.branches = branches;

        this.userRemoteConfigs = userRemoteConfigs;
        updateFromUserData();

        // TODO: getBrowserFromRequest
        this.browser = browser;

        // emulate bindJSON behavior here
        if (doGenerateSubmoduleConfigurations != null) {
            this.doGenerateSubmoduleConfigurations = doGenerateSubmoduleConfigurations;
        } else {
            this.doGenerateSubmoduleConfigurations = false;
        }

        if (submoduleCfg == null) {
            submoduleCfg = new ArrayList<SubmoduleConfig>();
        }
        this.submoduleCfg = submoduleCfg;

        this.configVersion = 2L;
        this.gitTool = gitTool;

        this.extensions = new DescribableList<GitSCMExtension, GitSCMExtensionDescriptor>(Saveable.NOOP,Util.fixNull(extensions));

        getBuildChooser(); // set the gitSCM field.
    }

    /**
     * All the configured extensions attached to this {@link GitSCM}.
     *
     * Going forward this is primarily how we'll support esoteric use cases.
     *
     * @since 1.EXTENSION
     */
    public DescribableList<GitSCMExtension, GitSCMExtensionDescriptor> getExtensions() {
        return extensions;
    }

    private void updateFromUserData() throws GitException {
        // do what newInstance used to do directly from the request data
        try {
            String[] pUrls = new String[userRemoteConfigs.size()];
            String[] repoNames = new String[userRemoteConfigs.size()];
            String[] refSpecs = new String[userRemoteConfigs.size()];
            for (int i = 0; i < userRemoteConfigs.size(); ++i) {
                pUrls[i] = userRemoteConfigs.get(i).getUrl();
                repoNames[i] = userRemoteConfigs.get(i).getName();
                refSpecs[i] = userRemoteConfigs.get(i).getRefspec();
            }
            this.remoteRepositories = DescriptorImpl.createRepositoryConfigurations(pUrls, repoNames, refSpecs);

            // TODO: replace with new repositories
        } catch (IOException e1) {
            throw new GitException("Error creating repositories", e1);
        }
    }

    public Object readResolve() throws IOException {
        // Migrate data

        // Default unspecified to v0
        if (configVersion == null) {
            configVersion = 0L;
        }


        if (source != null) {
            remoteRepositories = new ArrayList<RemoteConfig>();
            branches = new ArrayList<BranchSpec>();
            doGenerateSubmoduleConfigurations = false;

            List<RefSpec> rs = new ArrayList<RefSpec>();
            rs.add(new RefSpec("+refs/heads/*:refs/remotes/origin/*"));
            remoteRepositories.add(newRemoteConfig("origin", source, rs.toArray(new RefSpec[0])));
            if (branch != null) {
                branches.add(new BranchSpec(branch));
            } else {
                branches.add(new BranchSpec("*/master"));
            }
        }


        if (configVersion < 1 && branches != null) {
            // Migrate the branch specs from
            // single * wildcard, to ** wildcard.
            for (BranchSpec branchSpec : branches) {
                String name = branchSpec.getName();
                name = name.replace("*", "**");
                branchSpec.setName(name);
            }
        }

        if (remoteRepositories != null && userRemoteConfigs == null) {
            userRemoteConfigs = new ArrayList<UserRemoteConfig>();
            for(RemoteConfig cfg : remoteRepositories) {
                // converted as in config.jelly
                String url = "";
                if (cfg.getURIs().size() > 0 && cfg.getURIs().get(0) != null)
                    url = cfg.getURIs().get(0).toPrivateString();

                String refspec = "";
                if (cfg.getFetchRefSpecs().size() > 0 && cfg.getFetchRefSpecs().get(0) != null)
                    refspec = cfg.getFetchRefSpecs().get(0).toString();

                userRemoteConfigs.add(new UserRemoteConfig(url, cfg.getName(), refspec, null));
            }
        }

        // patch internal objects from user data
        // if (configVersion == 2) {
        if (remoteRepositories == null) {
            // if we don't catch GitException here, the whole job fails to load
            try {
                updateFromUserData();
            } catch (GitException e) {
                LOGGER.log(Level.WARNING, "Failed to load SCM data", e);
            }
        }

        if (extensions==null)
            extensions = new DescribableList<GitSCMExtension, GitSCMExtensionDescriptor>(Saveable.NOOP);

        readBackExtensionsFromLegacy();

        if (choosingStrategy != null && getBuildChooser().getClass()==DefaultBuildChooser.class) {
            for (BuildChooserDescriptor d : BuildChooser.all()) {
                if (choosingStrategy.equals(d.getLegacyId())) {
                    try {
                        setBuildChooser(d.clazz.newInstance());
                    } catch (InstantiationException e) {
                        LOGGER.log(Level.WARNING, "Failed to instantiate the build chooser", e);
                    } catch (IllegalAccessException e) {
                        LOGGER.log(Level.WARNING, "Failed to instantiate the build chooser", e);
                    }
                }
            }
        }

        getBuildChooser(); // set the gitSCM field.

        return this;
    }

    @Override
    public GitRepositoryBrowser getBrowser() {
        return browser;
    }

    public boolean isCreateAccountBasedOnEmail() {
        DescriptorImpl gitDescriptor = getDescriptor();
        return (gitDescriptor != null && gitDescriptor.isCreateAccountBasedOnEmail());
    }

    public BuildChooser getBuildChooser() {
        BuildChooser bc;

        BuildChooserSetting bcs = getExtensions().get(BuildChooserSetting.class);
        if (bcs!=null)  bc = bcs.getBuildChooser();
        else            bc = new DefaultBuildChooser();
        bc.gitSCM = this;
        return bc;
    }

    public void setBuildChooser(BuildChooser buildChooser) throws IOException {
        if (buildChooser.getClass()==DefaultBuildChooser.class) {
            getExtensions().remove(BuildChooserSetting.class);
        } else {
            getExtensions().replace(new BuildChooserSetting(buildChooser));
        }
    }

    /**
     * Gets the parameter-expanded effective value in the context of the current build.
     */
    public String getParamLocalBranch(AbstractBuild<?, ?> build) throws IOException, InterruptedException {
        String branch = getLocalBranch();
        // substitute build parameters if available
        return getParameterString(branch != null ? branch : null, build.getEnvironment());
    }

    /**
     * Expand parameters in {@link #remoteRepositories} with the parameter values provided in the given build
     * and return them.
     *
     * @return can be empty but never null.
     */
    public List<RemoteConfig> getParamExpandedRepos(AbstractBuild<?, ?> build) throws IOException, InterruptedException {
        List<RemoteConfig> expandedRepos = new ArrayList<RemoteConfig>();

        EnvVars env = build.getEnvironment();

        for (RemoteConfig oldRepo : Util.fixNull(remoteRepositories)) {
            expandedRepos.add(
                newRemoteConfig(
                    getParameterString(oldRepo.getName(), env),
                    getParameterString(oldRepo.getURIs().get(0).toPrivateString(), env),
                    getRefSpecs(oldRepo, env).toArray(new RefSpec[0])));
        }

        return expandedRepos;
    }

    public RemoteConfig getRepositoryByName(String repoName) {
        for (RemoteConfig r : getRepositories()) {
            if (r.getName().equals(repoName)) {
                return r;
            }
        }

        return null;
    }

    @Exported
    public List<UserRemoteConfig> getUserRemoteConfigs() {
        return Collections.unmodifiableList(userRemoteConfigs);
    }

    @Exported
    public List<RemoteConfig> getRepositories() {
        // Handle null-value to ensure backwards-compatibility, ie project configuration missing the <repositories/> XML element
        if (remoteRepositories == null) {
            return new ArrayList<RemoteConfig>();
        }
        return remoteRepositories;
    }

    public String getGitTool() {
        return gitTool;
    }

    public static String getParameterString(String original, EnvVars env) {
        return env.expand(original);
    }

    private List<RefSpec> getRefSpecs(RemoteConfig repo, EnvVars env) {
        List<RefSpec> refSpecs = new ArrayList<RefSpec>();
        for (RefSpec refSpec : repo.getFetchRefSpecs()) {
            refSpecs.add(new RefSpec(getParameterString(refSpec.toString(), env)));
        }
        return refSpecs;
    }

    /**
     * If the configuration is such that we are tracking just one branch of one repository
     * return that branch specifier (in the form of something like "origin/master"
     *
     * Otherwise return null.
     */
    private String getSingleBranch(EnvVars env) {
        // if we have multiple branches skip to advanced usecase
        if (getBranches().size() != 1 || getRepositories().size() != 1) {
            return null;
        }

        String branch = getBranches().get(0).getName();
        String repository = getRepositories().get(0).getName();

        // replace repository wildcard with repository name
        if (branch.startsWith("*/")) {
            branch = repository + branch.substring(1);
        }

        // if the branch name contains more wildcards then the simple usecase
        // does not apply and we need to skip to the advanced usecase
        if (branch.contains("*")) {
            return null;
        }

        // substitute build parameters if available
        branch = getParameterString(branch, env);

        // Check for empty string - replace with "**" when seen.
        if (branch.equals("")) {
            branch = "**";
        }

        return branch;
    }

    @Override
    public SCMRevisionState calcRevisionsFromBuild(AbstractBuild<?, ?> abstractBuild, Launcher launcher, TaskListener taskListener) throws IOException, InterruptedException {
        return SCMRevisionState.NONE;
    }

    @Override
    public boolean requiresWorkspaceForPolling() {
        String singleBranch = getSingleBranch(new EnvVars());
        return singleBranch == null || getExtensions().get(DisableRemotePoll.class) != null;
    }

    @Override
    protected PollingResult compareRemoteRevisionWith(AbstractProject<?, ?> project, Launcher launcher, FilePath workspace, final TaskListener listener, SCMRevisionState baseline) throws IOException, InterruptedException {
        try {
            return compareRemoteRevisionWithImpl( project, launcher, workspace, listener, baseline);
        } catch (GitException e){
            throw new IOException2(e);
        }
    }

    private PollingResult compareRemoteRevisionWithImpl(AbstractProject<?, ?> project, Launcher launcher, FilePath workspace, final TaskListener listener, SCMRevisionState baseline) throws IOException, InterruptedException {
        // Poll for changes. Are there any unbuilt revisions that Hudson ought to build ?

        listener.getLogger().println("Using strategy: " + getBuildChooser().getDisplayName());

        final AbstractBuild lastBuild = project.getLastBuild();
        if (lastBuild == null) {
            // If we've never been built before, well, gotta build!
            listener.getLogger().println("[poll] No previous build, so forcing an initial build.");
            return BUILD_NOW;
        }

        final BuildData buildData = fixNull(getBuildData(lastBuild));
        if (buildData.lastBuild != null) {
            listener.getLogger().println("[poll] Last Built Revision: " + buildData.lastBuild.revision);
        }

        final String singleBranch = getSingleBranch(lastBuild.getEnvironment());

        // fast remote polling needs a single branch and an existing last build
        if (getExtensions().get(DisableRemotePoll.class)==null && singleBranch != null && buildData.lastBuild != null && buildData.lastBuild.getMarked() != null) {
            final EnvVars environment = GitUtils.getPollEnvironment(project, workspace, launcher, listener, false);

            GitClient git = createClient(listener, environment, project, Jenkins.getInstance(), null);

            String gitRepo = getParamExpandedRepos(lastBuild).get(0).getURIs().get(0).toString();
            ObjectId head = git.getHeadRev(gitRepo, getBranches().get(0).getName());

            if (head != null && buildData.lastBuild.getMarked().getSha1().equals(head)) {
                return NO_CHANGES;
            } else {
                return BUILD_NOW;
            }
        }

        final EnvVars environment = GitUtils.getPollEnvironment(project, workspace, launcher, listener);

        FilePath workingDirectory = workingDirectory(project,workspace,environment,listener);

        // Rebuild if the working directory doesn't exist
        // I'm actually not 100% sure about this, but I'll leave it in for now.
        // Update 9/9/2010 - actually, I think this *was* needed, since we weren't doing a better check
        // for whether we'd ever been built before. But I'm fixing that right now anyway.
        
        // JENKINS-10880: workingDirectory can be null
        if (workingDirectory == null || !workingDirectory.exists()) {
            return BUILD_NOW;
        }


        // which node is this workspace from?
        Node n = Jenkins.getInstance();
        if (workspace.isRemote()) {
            // there should be always one match, but just in case we initialize n to a non-null value
            for (Computer c : Jenkins.getInstance().getComputers()) {
                if (c.getChannel()==workspace.getChannel()) {
                    n =  c.getNode();
                    break;
                }
            }
        }

        GitClient git = createClient(listener, environment, project, n, workingDirectory);

        if (git.hasGitRepo()) {
            // Repo is there - do a fetch
            listener.getLogger().println("Fetching changes from the remote Git repositories");

            // Fetch updates
            for (RemoteConfig remoteRepository : getParamExpandedRepos(lastBuild)) {
                fetchFrom(git, listener, remoteRepository);
            }

            listener.getLogger().println("Polling for changes in");

            Collection<Revision> candidates = getBuildChooser().getCandidateRevisions(
                    true, singleBranch, git, listener, buildData, new BuildChooserContextImpl(project, null));

            for (Revision c : candidates) {
                if (!isRevExcluded(git, c, listener, buildData)) {
                    return PollingResult.SIGNIFICANT;
                }
            }

            return NO_CHANGES;
        } else {
            listener.getLogger().println("No Git repository yet, an initial checkout is required");
            return PollingResult.SIGNIFICANT;
        }
    }

<<<<<<< HEAD
    /**
     * Allows {@link Builder}s and {@link Publisher}s to access a configured {@link GitClient} object to
     * perform additional git operations.
     */
    public GitClient createClient(BuildListener listener, EnvVars environment, AbstractBuild<?,?> build) throws IOException, InterruptedException {
        FilePath ws = workingDirectory(build.getProject(), build.getWorkspace(), environment, listener);
        ws.mkdirs(); // ensure it exists
        return createClient(listener,environment, build.getParent(), build.getBuiltOn(), ws);
=======
    private BuildData fixNull(BuildData bd) {
        return bd != null ? bd : new BuildData("", getScmName(), getUserRemoteConfigs()) /*dummy*/;
>>>>>>> d6224f9a
    }

    /*package*/ GitClient createClient(TaskListener listener, EnvVars environment, AbstractProject project, Node n, FilePath ws) throws IOException, InterruptedException {

        String gitExe = getGitExe(n, listener);
        Git git = Git.with(listener, environment).in(ws).using(gitExe);

        GitClient c = git.getClient();
        for (GitSCMExtension ext : extensions) {
            c = ext.decorate(this,c);
        }

        for (UserRemoteConfig uc : getUserRemoteConfigs()) {
            if (uc.getCredentialsId() != null) {
                String url = uc.getUrl();
                StandardUsernameCredentials credentials = CredentialsMatchers
                        .firstOrNull(
                                CredentialsProvider.lookupCredentials(StandardUsernameCredentials.class, project,
                                        ACL.SYSTEM, URIRequirementBuilder.fromUri(url).build()),
                                CredentialsMatchers.allOf(CredentialsMatchers.withId(uc.getCredentialsId()),
                                        GitClient.CREDENTIALS_MATCHER));
                if (credentials != null) {
                    c.addCredentials(url, credentials);
                }
            }
        }
        // TODO add default credentials

        return c;
    }

    private BuildData fixNull(BuildData bd) {
        return bd != null ? bd : new BuildData(getScmName(), getUserRemoteConfigs()) /*dummy*/;
    }

    /**
     * Fetch information from a particular remote repository.
     *
     * @param git
     * @param listener
     * @param remoteRepository
     * @throws
     */
    private void fetchFrom(GitClient git,
            TaskListener listener,
            RemoteConfig remoteRepository) throws InterruptedException {

        for (URIish url : remoteRepository.getURIs()) {
            try {
                git.fetch(url, remoteRepository.getFetchRefSpecs());
            } catch (GitException ex) {
                throw new GitException("Failed to fetch from "+url.toString(), ex);
            }
        }
    }

    private RemoteConfig newRemoteConfig(String name, String refUrl, RefSpec... refSpec) {

        try {
            Config repoConfig = new Config();
            // Make up a repo config from the request parameters

            repoConfig.setString("remote", name, "url", refUrl);
            List<String> str = new ArrayList<String>();
            if(refSpec != null && refSpec.length > 0)
                for (RefSpec rs: refSpec)
                    str.add(rs.toString());
            repoConfig.setStringList("remote", name, "fetch", str);

            return RemoteConfig.getAllRemoteConfigs(repoConfig).get(0);
        } catch (Exception ex) {
            throw new GitException("Error trying to create JGit configuration", ex);
        }
    }

    public GitTool resolveGitTool(TaskListener listener) {
        if (gitTool == null) return GitTool.getDefaultInstallation();
        GitTool git =  Jenkins.getInstance().getDescriptorByType(GitTool.DescriptorImpl.class).getInstallation(gitTool);
        if (git == null) {
            listener.getLogger().println("selected Git installation does not exists. Using Default");
            git = GitTool.getDefaultInstallation();
        }
        return git;
    }

    public String getGitExe(Node builtOn, TaskListener listener) {
        return getGitExe(builtOn, null, listener);
    }

    /**
     * Exposing so that we can get this from GitPublisher.
     */
    public String getGitExe(Node builtOn, EnvVars env, TaskListener listener) {

        GitClientType client = GitClientType.ANY;
        for (GitSCMExtension ext : extensions) {
            try {
                client = client.combine(ext.getRequiredClient());
            } catch (GitClientConflictException e) {
                throw new RuntimeException(ext.getDescriptor().getDisplayName() + " extended Git behavior is incompatible with other behaviors");
            }
        }
        if (client == GitClientType.JGIT) return JGitTool.MAGIC_EXENAME;

        GitTool tool = resolveGitTool(listener);
        if (builtOn != null) {
            try {
                tool = tool.forNode(builtOn, listener);
            } catch (IOException e) {
                listener.getLogger().println("Failed to get git executable");
            } catch (InterruptedException e) {
                listener.getLogger().println("Failed to get git executable");
            }
        }
        if (env != null) {
            tool = tool.forEnvironment(env);
        }

        return tool.getGitExe();
    }

    /**
     * Web-bound method to let people look up a build by their SHA1 commit.
     */
    public AbstractBuild<?,?> getBySHA1(String sha1) {
        AbstractProject<?,?> p = Stapler.getCurrentRequest().findAncestorObject(AbstractProject.class);
        for (AbstractBuild b : p.getBuilds()) {
            BuildData d = b.getAction(BuildData.class);
            if (d!=null && d.lastBuild!=null) {
                Build lb = d.lastBuild;
                if (lb.isFor(sha1)) return b;
            }
        }
        return null;
    }

    /*package*/ static class BuildChooserContextImpl implements BuildChooserContext, Serializable {
        final AbstractProject project;
        final AbstractBuild build;

        BuildChooserContextImpl(AbstractProject project, AbstractBuild build) {
            this.project = project;
            this.build = build;
        }

        public <T> T actOnBuild(ContextCallable<AbstractBuild<?,?>, T> callable) throws IOException, InterruptedException {
            return callable.invoke(build,Hudson.MasterComputer.localChannel);
        }

        public <T> T actOnProject(ContextCallable<AbstractProject<?,?>, T> callable) throws IOException, InterruptedException {
            return callable.invoke(project, MasterComputer.localChannel);
        }

        public AbstractBuild<?, ?> getBuild() {
            return build;
        }

        private Object writeReplace() {
            return Channel.current().export(BuildChooserContext.class,new BuildChooserContext() {
                public <T> T actOnBuild(ContextCallable<AbstractBuild<?,?>, T> callable) throws IOException, InterruptedException {
                    return callable.invoke(build,Channel.current());
                }

                public <T> T actOnProject(ContextCallable<AbstractProject<?,?>, T> callable) throws IOException, InterruptedException {
                    return callable.invoke(project,Channel.current());
                }

                public AbstractBuild<?, ?> getBuild() {
                    return build;
                }
            });
        }
    }

    /**
     * Determines the commit to be built in this round, updating the working tree accordingly,
     * and return the information about the selected commit.
     *
     * <p>
     * For robustness, this method shouldn't assume too much about the state of the working tree when this method
     * is called. In a general case, a working tree is a left-over from the previous build, so it can be quite
     * messed up (such as HEAD pointing to a random branch.) It is expected that this method brings it back
     * to the predictable clean state by the time this method returns.
     */
    private @NonNull Build determineRevisionToBuild(final AbstractBuild build,
                                              final BuildData buildData,
                                              final EnvVars environment,
                                              final GitClient git,
                                              final BuildListener listener) throws IOException, InterruptedException {
        PrintStream log = listener.getLogger();

        // every MatrixRun should build the exact same commit ID
        if (build instanceof MatrixRun) {
            MatrixBuild parentBuild = ((MatrixRun) build).getParentBuild();
            if (parentBuild != null) {
                BuildData parentBuildData = getBuildData(parentBuild);
                if (parentBuildData != null) {
                    Build lastBuild = parentBuildData.lastBuild;
                    if (lastBuild!=null)
                        return lastBuild;
                }
            }
        }

        // parameter forcing the commit ID to build
        final RevisionParameterAction rpa = build.getAction(RevisionParameterAction.class);
        if (rpa != null)
            return new Build(rpa.toRevision(git), build.getNumber(), null);

        final String singleBranch = environment.expand( getSingleBranch(environment) );

        final BuildChooserContext context = new BuildChooserContextImpl(build.getProject(), build);
        Collection<Revision> candidates = getBuildChooser().getCandidateRevisions(
                false, singleBranch, git, listener, buildData, context);

        if (candidates.size() == 0) {
            // getBuildCandidates should make the last item the last build, so a re-build
            // will build the last built thing.
            throw new AbortException("Couldn't find any revision to build. Verify the repository and branch configuration for this job.");
        }

        if (candidates.size() > 1) {
            log.println("Multiple candidate revisions");
            AbstractProject<?, ?> project = build.getProject();
            if (!project.isDisabled()) {
                log.println("Scheduling another build to catch up with " + project.getFullDisplayName());
                if (!project.scheduleBuild(0, new SCMTrigger.SCMTriggerCause())) {
                    log.println("WARNING: multiple candidate revisions, but unable to schedule build of " + project.getFullDisplayName());
                }
            }
        }
        Revision rev = candidates.iterator().next();
        Revision marked = rev;
        for (GitSCMExtension ext : extensions) {
            rev = ext.decorateRevisionToBuild(this,build,git,listener,rev);
        }
        return new Build(marked, rev, build.getNumber(), null);
    }

    /**
     * Retrieve Git objects from the specified remotes by doing the likes of clone/fetch/pull/etc.
     *
     * By the end of this method, remote refs are updated to include all the commits found in the remote servers.
     */
    private void retrieveChanges(AbstractBuild build, GitClient git, BuildListener listener) throws IOException, InterruptedException {
        final PrintStream log = listener.getLogger();

        List<RemoteConfig> repos = getParamExpandedRepos(build);
        if (repos.isEmpty())    return; // defensive check even though this is an invalid configuration

        if (git.hasGitRepo()) {
            // It's an update
            if (repos.size() == 1)
                log.println("Fetching changes from the remote Git repository");
            else
                log.println(MessageFormat.format("Fetching changes from {0} remote Git repositories", repos.size()));
        } else {
            log.println("Cloning the remote Git repository");

            // Clone from the first and then fetch from the rest
            RemoteConfig rc = repos.get(0);
            repos = repos.subList(1,repos.size());
            try {
                CloneCommand cmd = git.clone_().url(rc.getURIs().get(0).toPrivateString()).repositoryName(rc.getName());
                for (GitSCMExtension ext : extensions) {
                    ext.decorateCloneCommand(this, build, git, listener, cmd);
                }
                cmd.execute();
            } catch (GitException ex) {
                ex.printStackTrace(listener.error("Error cloning remote repo '%s'", rc.getName()));
                throw new AbortException();
            }
        }

<<<<<<< HEAD
        for (RemoteConfig remoteRepository : repos) {
            fetchFrom(git, listener, remoteRepository);
        }
    }
=======
        final String projectName = build.getProject().getName();
        final String projectFullName = build.getProject().getFullName();
        final int buildNumber = build.getNumber();

        final String gitExe = getGitExe(build.getBuiltOn(), listener);
>>>>>>> d6224f9a

    @Override
    public boolean checkout(AbstractBuild build, Launcher launcher, FilePath workspace, BuildListener listener, File changelogFile)
            throws IOException, InterruptedException {

<<<<<<< HEAD
        if (VERBOSE)
            listener.getLogger().println("Using strategy: " + getBuildChooser().getDisplayName());
=======
        final BuildData buildData = getBuildData(build.getPreviousBuild(), true);
        
        //Check if we need to assign a project name to a freshly minted build
        Job<?,?> project = build.getParent();
        if (project != null) {
            if (buildData.projectName == null) {
                buildData.projectName = projectFullName;
            }
        }
>>>>>>> d6224f9a

        BuildData previousBuildData = getBuildData(build.getPreviousBuild());   // read only
        BuildData buildData = copyBuildData(build.getPreviousBuild());
        build.addAction(buildData);
        if (VERBOSE && buildData.lastBuild != null) {
            listener.getLogger().println("Last Built Revision: " + buildData.lastBuild.revision);
        }

        EnvVars environment = build.getEnvironment(listener);
        GitClient git = createClient(listener,environment,build);

        for (GitSCMExtension ext : extensions) {
            ext.beforeCheckout(this, build, git, listener);
        }

        retrieveChanges(build, git, listener);
        Build revToBuild = determineRevisionToBuild(build, buildData, environment, git, listener);

        environment.put(GIT_COMMIT, revToBuild.revision.getSha1String());
        Branch branch = Iterables.getFirst(revToBuild.revision.getBranches(),null);
        if (branch!=null)   // null for a detached HEAD
            environment.put(GIT_BRANCH, branch.getName());

        listener.getLogger().println("Checking out " + revToBuild.revision);
        git.checkoutBranch(getParamLocalBranch(build), revToBuild.revision.getSha1String());

        buildData.saveBuild(revToBuild);
        build.addAction(new GitTagAction(build, buildData));

        computeChangeLog(git, revToBuild.revision, listener, previousBuildData, new FilePath(changelogFile),
                new BuildChooserContextImpl(build.getProject(), build));

        for (GitSCMExtension ext : extensions) {
            ext.onCheckoutCompleted(this, build, git,listener);
        }

        return true;
    }

    /**
     * Build up change log from all the branches that we've merged into {@code revToBuild}.
     *
     * <p>
     * Intuitively, a changelog is a list of commits that's added since the "previous build" to the current build.
     * However, because of the multiple branch support in Git, this notion is ambiguous. For example, consider the
     * following commit graph where M1...M4 belongs to branch M, B1..B2 belongs to branch B, and so on:
     *
     * <pre>
     *    M1 -> M2 -> M3 -> M4
     *  /   \     \     \
     * S ->  B1 -> B2    \
     *  \                 \
     *   C1 ---------------> C2
     * </pre>
     *
     * <p>
     * If Jenkin built B1, C1, B2, C3 in that order, then one'd prefer that the changelog of B2 only shows
     * just B1..B2, not C1..B2. To do this, we attribute every build to specific branches, and when we say
     * "since the previous build", what we really mean is "since the last build that built the same branch".
     *
     * <p>
     * TODO: if a branch merge is configured, then the first build will end up listing all the changes
     * in the upstream branch, which may be too many. To deal with this nicely, BuildData needs to remember
     * when we started merging this branch so that we can properly detect if the current build is the
     * first build that's merging a new branch.
     *
     * Another possibly sensible option is to always exclude all the commits that are happening in the remote branch.
     * Picture yourself developing a feature branch that closely tracks a busy mainline, then you might
     * not really care the changes going on in the main line. In this way, the changelog only lists your changes,
     * so "notify those who break the build" will not spam upstream developers, too.
     *
     * @param git
     *      Used for invoking Git
     * @param revToBuild
     *      Points to the revision we'll be building. This includes all the branches we've merged.
     * @param listener
     *      Used for writing to build console
     * @param previousBuildData
     *      Information that captures what we did during the last build. We need this for changelog,
     *      or else we won't know where to stop.
     */
    private void computeChangeLog(GitClient git, Revision revToBuild, BuildListener listener, BuildData previousBuildData, FilePath changelogFile, BuildChooserContext context) throws IOException, InterruptedException {
        Writer out = new OutputStreamWriter(changelogFile.write(),"UTF-8");

        ChangelogCommand changelog = git.changelog();
        changelog.includes(revToBuild.getSha1());
        try {
            boolean exclusion = false;
            for (Branch b : revToBuild.getBranches()) {
                Build lastRevWas = getBuildChooser().prevBuildForChangelog(b.getName(), previousBuildData, git, context);
                if (lastRevWas != null && git.isCommitInRepo(lastRevWas.getSHA1())) {
                    changelog.excludes(lastRevWas.getSHA1());
                    exclusion = true;
                }
            }
            if (!exclusion) {
                // this is the first time we are building this branch, so there's no base line to compare against.
                // if we force the changelog, it'll contain all the changes in the repo, which is not what we want.
                listener.getLogger().println("First time build. Skipping changelog.");
            } else {
                changelog.to(out).max(MAX_CHANGELOG).execute();
            }
        } catch (GitException ge) {
            ge.printStackTrace(listener.error("Unable to retrieve changeset"));
        } finally {
            IOUtils.closeQuietly(out);
        }
    }

    public void buildEnvVars(AbstractBuild<?, ?> build, java.util.Map<String, String> env) {
        super.buildEnvVars(build, env);
        Revision rev = fixNull(getBuildData(build)).getLastBuiltRevision();
        if (rev!=null) {
            Branch branch = Iterables.getFirst(rev.getBranches(), null);
            if (branch!=null) {
                env.put(GIT_BRANCH, branch.getName());

                String prevCommit = getLastBuiltCommitOfBranch(build, branch);
                if (prevCommit != null) {
                    env.put(GIT_PREVIOUS_COMMIT, prevCommit);
                }
            }

            env.put(GIT_COMMIT, fixEmpty(rev.getSha1String()));
        }

       
        if (userRemoteConfigs.size()==1){
            env.put("GIT_URL", userRemoteConfigs.get(0).getUrl());
        } else {
            int count=1;
            for(UserRemoteConfig config:userRemoteConfigs)   {
                env.put("GIT_URL_"+count, config.getUrl());
                count++;
            }  
        }

        getDescriptor().populateEnvironmentVariables(env);
        for (GitSCMExtension ext : extensions) {
            ext.populateEnvironmentVariables(this, env);
        }
    }

    private String getLastBuiltCommitOfBranch(AbstractBuild<?, ?> build, Branch branch) {
        String prevCommit = null;
        if (build.getPreviousBuiltBuild() != null) {
            final Build lastBuildOfBranch = fixNull(getBuildData(build.getPreviousBuiltBuild())).getLastBuildOfBranch(branch.getName());
            if (lastBuildOfBranch != null) {
                Revision previousRev = lastBuildOfBranch.getRevision();
                if (previousRev != null) {
                    prevCommit = previousRev.getSha1String();
                }
            }
        }
        return prevCommit;
    }

    @Override
    public ChangeLogParser createChangeLogParser() {
        return new GitChangeLogParser(getExtensions().get(AuthorInChangelog.class)!=null);
    }

    @Extension
    public static final class DescriptorImpl extends SCMDescriptor<GitSCM> {

        private String gitExe;
        private String globalConfigName;
        private String globalConfigEmail;
        private boolean createAccountBasedOnEmail;
//        private GitClientType defaultClientType = GitClientType.GITCLI;

        public DescriptorImpl() {
            super(GitSCM.class, GitRepositoryBrowser.class);
            load();
        }

        public String getDisplayName() {
            return "Git";
        }

        public List<GitSCMExtensionDescriptor> getExtensionDescriptors() {
            return GitSCMExtensionDescriptor.all();
        }

        public boolean showGitToolOptions() {
            return Jenkins.getInstance().getDescriptorByType(GitTool.DescriptorImpl.class).getInstallations().length>1;
        }

        /**
         * Lists available toolinstallations.
         * @return  list of available git tools
         */
        public List<GitTool> getGitTools() {
            GitTool[] gitToolInstallations = Hudson.getInstance().getDescriptorByType(GitTool.DescriptorImpl.class).getInstallations();
            return Arrays.asList(gitToolInstallations);
        }

        public ListBoxModel doFillGitToolItems() {
            ListBoxModel r = new ListBoxModel();
            for (GitTool git : getGitTools()) {
                r.add(git.getName());
            }
            return r;
        }

        /**
         * Path to git executable.
         * @deprecated
         * @see GitTool
         */
        @Deprecated
        public String getGitExe() {
            return gitExe;
        }

        /**
         * Global setting to be used in call to "git config user.name".
         */
        public String getGlobalConfigName() {
            return fixEmptyAndTrim(globalConfigName);
        }

        public void setGlobalConfigName(String globalConfigName) {
            this.globalConfigName = globalConfigName;
        }

        /**
         * Global setting to be used in call to "git config user.email".
         */
        public String getGlobalConfigEmail() {
            return fixEmptyAndTrim(globalConfigEmail);
        }

        public void setGlobalConfigEmail(String globalConfigEmail) {
            this.globalConfigEmail = globalConfigEmail;
        }

        public boolean isCreateAccountBasedOnEmail() {
            return createAccountBasedOnEmail;
        }
        
        public void setCreateAccountBasedOnEmail(boolean createAccountBasedOnEmail) {
            this.createAccountBasedOnEmail = createAccountBasedOnEmail;
        }

        /**
         * Old configuration of git executable - exposed so that we can
         * migrate this setting to GitTool without deprecation warnings.
         */
        public String getOldGitExe() {
            return gitExe;
        }

        /**
         * Determine the browser from the scmData contained in the {@link StaplerRequest}.
         *
         * @param scmData
         * @return
         */
        private GitRepositoryBrowser getBrowserFromRequest(final StaplerRequest req, final JSONObject scmData) {
            if (scmData.containsKey("browser")) {
                return req.bindJSON(GitRepositoryBrowser.class, scmData.getJSONObject("browser"));
            } else {
                return null;
            }
        }

        public static List<RemoteConfig> createRepositoryConfigurations(String[] urls,
                String[] repoNames,
                String[] refs) throws IOException {

            List<RemoteConfig> remoteRepositories;
            Config repoConfig = new Config();
            // Make up a repo config from the request parameters

            String[] names = repoNames;

            names = GitUtils.fixupNames(names, urls);

            if (names != null) {
                for (int i = 0; i < names.length; i++) {
                    String url = urls[i];
                    if (url == null) {
                        continue;
                    }
                    String name = names[i];
                    name = name.replace(' ', '_');

                    if (isBlank(refs[i])) {
                        refs[i] = "+refs/heads/*:refs/remotes/" + name + "/*";
                    }

                    repoConfig.setString("remote", name, "url", url);
                    repoConfig.setStringList("remote", name, "fetch", new ArrayList<String>(Arrays.asList(refs[i].split("\\s+"))));
                }
            }

            try {
                remoteRepositories = RemoteConfig.getAllRemoteConfigs(repoConfig);
            } catch (Exception e) {
                throw new GitException("Error creating repositories", e);
            }
            return remoteRepositories;
        }

        public static PreBuildMergeOptions createMergeOptions(UserMergeOptions mergeOptionsBean,
                List<RemoteConfig> remoteRepositories)
                throws FormException {
            PreBuildMergeOptions mergeOptions = new PreBuildMergeOptions();
            if (mergeOptionsBean != null) {
                RemoteConfig mergeRemote = null;
                String mergeRemoteName = mergeOptionsBean.getMergeRemote().trim();
                if (mergeRemoteName.length() == 0) {
                    mergeRemote = remoteRepositories.get(0);
                } else {
                    for (RemoteConfig remote : remoteRepositories) {
                        if (remote.getName().equals(mergeRemoteName)) {
                            mergeRemote = remote;
                            break;
                        }
                    }
                }
                if (mergeRemote == null) {
                    throw new FormException("No remote repository configured with name '" + mergeRemoteName + "'", "git.mergeRemote");
                }
                mergeOptions.setMergeRemote(mergeRemote);
                mergeOptions.setMergeTarget(mergeOptionsBean.getMergeTarget());
                mergeOptions.setMergeStrategy(mergeOptionsBean.getMergeStrategy());
            }

            return mergeOptions;
        }

        public static GitWeb createGitWeb(String url) {
            if (!isBlank(url)) {
                try {
                    return  new GitWeb(url);
                } catch (MalformedURLException e) {
                    throw new GitException("Error creating GitWeb", e);
                }
            }
            return null;
        }

        public FormValidation doGitRemoteNameCheck(StaplerRequest req)
                throws IOException, ServletException {
            String mergeRemoteName = req.getParameter("value");
            boolean isMerge = req.getParameter("isMerge") != null;

            // Added isMerge because we don't want to allow empty remote names for tag/branch pushes.
            if (mergeRemoteName.length() == 0 && isMerge) {
                return FormValidation.ok();
            }

            String[] urls = req.getParameterValues("repo.url");
            String[] names = req.getParameterValues("repo.name");
            if (urls != null && names != null)
                for (String name : GitUtils.fixupNames(names, urls))
                    if (name.equals(mergeRemoteName))
                        return FormValidation.ok();

            return FormValidation.error("No remote repository configured with name '" + mergeRemoteName + "'");
        }

        @Override
        public boolean configure(StaplerRequest req, JSONObject formData) throws FormException {
            req.bindJSON(this, formData);
            save();
            return true;
        }

        /**
         * Fill in the environment variables for launching git
         */
        public void populateEnvironmentVariables(Map<String,String> env) {
            String name = getGlobalConfigName();
            if (name!=null) {
                env.put("GIT_COMMITTER_NAME", name);
                env.put("GIT_AUTHOR_NAME", name);
            }
            String email = getGlobalConfigEmail();
            if (email!=null) {
                env.put("GIT_COMMITTER_EMAIL", email);
                env.put("GIT_AUTHOR_EMAIL", email);
            }
        }

//        public GitClientType getDefaultClientType() {
//            return defaultClientType;
//        }
//
//        public void setDefaultClientType(String defaultClientType) {
//            this.defaultClientType = GitClientType.valueOf(defaultClientType);
//        }
    }

    private static final long serialVersionUID = 1L;

    public boolean isDoGenerateSubmoduleConfigurations() {
        return this.doGenerateSubmoduleConfigurations;
    }

    @Exported
    public List<BranchSpec> getBranches() {
        return branches;
    }

    /**
     * Use {@link PreBuildMerge}.
     */
    @Exported
    @Deprecated
    public PreBuildMergeOptions getMergeOptions() throws FormException {
        return DescriptorImpl.createMergeOptions(getUserMergeOptions(), remoteRepositories);
    }

    private boolean isRelevantBuildData(BuildData bd) {
        for(UserRemoteConfig c : getUserRemoteConfigs()) {
            if(bd.hasBeenReferenced(c.getUrl())) {
                return true;
            }
        }
        return false;
    }

    /**
<<<<<<< HEAD
     * @deprecated
     */
    public BuildData getBuildData(Run build, boolean clone) {
        return clone ? copyBuildData(build) : getBuildData(build);
    }

    /**
     * Like {@link #getBuildData(Run)}, but copy the data into a new object,
     * which is used as the first step for updating the data for the next build.
     */
    public BuildData copyBuildData(Run build) {
        BuildData base = getBuildData(build);
        if (base==null)
            return new BuildData(getScmName(), getUserRemoteConfigs());
        else
            return base.clone();
    }

    /**
     * Find the build log (BuildData) recorded with the last build that completed. BuildData
     * may not be recorded if an exception occurs in the plugin logic.
=======
     * Find the build log (BuildData) recorded with the last build that
     * completed. BuildData may not be recorded if an exception occurs in
     * the plugin logic.
     * <p>
     * If you pass a null-value for the <code>build</code> parameter, you
     * might get a newly made object. This object will not have any project
     * name assigned to it, which leads to all sorts of issues.
     * <p>
     * Therefore, if your code makes this situation possible, make sure to
     * assign the projectName if you know it after calling this method.
>>>>>>> d6224f9a
     *
     * @param build
     * @return the last recorded build data
     */
<<<<<<< HEAD
    public @CheckForNull BuildData getBuildData(Run build) {
=======
    public BuildData getBuildData(Run<?,?> build, boolean clone) {
>>>>>>> d6224f9a
        BuildData buildData = null;
        Run<?,?> currBuild = build;
        while (currBuild != null) {
            List<BuildData> buildDataList = currBuild.getActions(BuildData.class);
            for (BuildData bd : buildDataList) {
                if (bd != null && isRelevantBuildData(bd)) {
                    buildData = bd;
                    break;
                }
            }
            if (buildData != null) {
                break;
            }
            currBuild = currBuild.getPreviousBuild();
        }
<<<<<<< HEAD

        return buildData;
=======
        
        String projectName;
        if (build != null) {
            Job<?,?> job = build.getParent();
            if (job != null) {
                projectName = job.getFullName();
            } else {
                //Should only happen in tests; as real builds should have a parent
                projectName = null;
            }
        } else {
            /* Without a build, we can't find out the project it belongs to.
             * Such buildData is unable to use the global branch-to-build list,
             * which causes all sorts of issues within this plug-in.
             */
            projectName = null;
        }
        
        if (buildData == null) {
            if (clone) {
                return new BuildData(
                        projectName, getScmName(), getUserRemoteConfigs()
                );
            } else {
                return null;
            }
        }
        
        //Now, we go back through the BuildData fields to fix-up project-name
        //associations that have been introduced in v1.4.1
        currBuild = build;
        if (buildData.projectName == null) {
            buildData.projectName = projectName;
            //We must re-adjust the project-name bindings or previous builds
            currBuild = currBuild.getPreviousBuild();
            while (currBuild != null) {
                List<BuildData> buildDataList =
                        currBuild.getActions(BuildData.class);
                for (BuildData bd : buildDataList) {
                    if (bd != null) {
                        //Check if we're done and have found an already fixed one
                        if (bd.projectName != null) {
                            currBuild = null;
                            break;
                        }
                        bd.projectName = projectName;
                    }
                }
            }
        }

        if (clone) {
            return buildData.clone();
        } else {
            return buildData;
        }
    }

    /**
     * @deprecated
     *      Use {@link #workingDirectory(FilePath, EnvVars)}
     */
    protected FilePath workingDirectory(final FilePath workspace) {
        return workingDirectory(workspace,null);
>>>>>>> d6224f9a
    }

    /**
     * Given the workspace, gets the working directory, which will be the workspace
     * if no relative target dir is specified. Otherwise, it'll be "workspace/relativeTargetDir".
     *
     * @param workspace
     * @return working directory or null if workspace is null
     */
    protected FilePath workingDirectory(AbstractProject<?,?> context, FilePath workspace, EnvVars environment, TaskListener listener) throws IOException, InterruptedException {
        // JENKINS-10880: workspace can be null
        if (workspace == null) {
            return null;
        }

        for (GitSCMExtension ext : extensions) {
            FilePath r = ext.getWorkingDirectory(this, context, workspace, environment, listener);
            if (r!=null)    return r;
        }
        return workspace;
    }

    /**
     * Given a Revision "r", check whether the list of revisions "COMMITS_WE_HAVE_BUILT..r" are to be entirely excluded given the exclusion rules
     *
     * @param git GitClient object
     * @param r Revision object
     * @param listener
     * @return true if any exclusion files are matched, false otherwise.
     */
    private boolean isRevExcluded(GitClient git, Revision r, TaskListener listener, BuildData buildData) throws IOException, InterruptedException {
        try {
            List<String> revShow;
            if (buildData != null && buildData.lastBuild != null) {
                revShow  = git.showRevision(buildData.lastBuild.revision.getSha1(), r.getSha1());
            } else {
                revShow  = git.showRevision(r.getSha1());
            }

            revShow.add("commit "); // sentinel value

            int start=0, idx=0;
            for (String line : revShow) {
                if (line.startsWith("commit ") && idx!=0) {
                    GitChangeSet change = new GitChangeSet(revShow.subList(start,idx), getExtensions().get(AuthorInChangelog.class)!=null);

                    Boolean excludeThisCommit=null;
                    for (GitSCMExtension ext : extensions) {
                        excludeThisCommit = ext.isRevExcluded(this, git, change, listener, buildData);
                        if (excludeThisCommit!=null)
                            break;
                    }
                    if (excludeThisCommit==null || !excludeThisCommit)
                        return false;    // this sequence of commits have one commit that we want to build
                    start = idx;
                }

                idx++;
            }

            assert start==revShow.size()-1;

            // every commit got excluded
            return true;
        } catch (GitException e) {
            e.printStackTrace(listener.error("Failed to determine if we want to exclude " + r.getSha1String()));
            return false;   // for historical reason this is not considered a fatal error.
        }
    }


    @Initializer(after=PLUGINS_STARTED)
    public static void onLoaded() {
        DescriptorImpl desc = Jenkins.getInstance().getDescriptorByType(DescriptorImpl.class);

        if (desc.getOldGitExe() != null) {
            String exe = desc.getOldGitExe();
            String defaultGit = GitTool.getDefaultInstallation().getGitExe();
            if (exe.equals(defaultGit)) {
                return;
            }
            System.err.println("[WARNING] you're using deprecated gitexe attribute to configure git plugin. Use Git installations");
        }
    }

    @Initializer(before=JOB_LOADED)
    public static void configureXtream() {
        Run.XSTREAM.registerConverter(new ObjectIdConverter());
        Items.XSTREAM.registerConverter(new RemoteConfigConverter(Items.XSTREAM));
        Items.XSTREAM.alias("org.spearce.jgit.transport.RemoteConfig", RemoteConfig.class);
    }

    private static final Logger LOGGER = Logger.getLogger(GitSCM.class.getName());

    /**
     * Set to true to enable more logging to build's {@link TaskListener}.
     * Used by various classes in this package.
     */
    public static boolean VERBOSE = Boolean.getBoolean(GitSCM.class.getName() + ".verbose");

    /**
     * To avoid pointlessly large changelog, we'll limit the number of changes up to this.
     */
    public static final int MAX_CHANGELOG = Integer.getInteger(GitSCM.class.getName()+".maxChangelog",1024);
}<|MERGE_RESOLUTION|>--- conflicted
+++ resolved
@@ -5,6 +5,7 @@
 import com.cloudbees.plugins.credentials.common.StandardUsernameCredentials;
 import com.cloudbees.plugins.credentials.domains.URIRequirementBuilder;
 import com.google.common.collect.Iterables;
+
 import edu.umd.cs.findbugs.annotations.CheckForNull;
 import edu.umd.cs.findbugs.annotations.NonNull;
 import hudson.*;
@@ -42,6 +43,7 @@
 import jenkins.model.Jenkins;
 import net.sf.json.JSONObject;
 
+import org.apache.commons.lang.StringUtils;
 import org.eclipse.jgit.lib.Config;
 import org.eclipse.jgit.lib.ObjectId;
 import org.eclipse.jgit.transport.RefSpec;
@@ -75,13 +77,9 @@
 import java.util.concurrent.locks.ReentrantReadWriteLock;
 import java.util.logging.Level;
 import java.util.logging.Logger;
-<<<<<<< HEAD
-=======
-import java.util.regex.Pattern;
 import java.util.zip.GZIPInputStream;
 import java.util.zip.GZIPOutputStream;
 import java.util.zip.ZipException;
->>>>>>> d6224f9a
 
 import static hudson.Util.*;
 import static hudson.init.InitMilestone.JOB_LOADED;
@@ -101,8 +99,6 @@
  */
 public class GitSCM extends GitSCMBackwardCompatibility {
 
-<<<<<<< HEAD
-=======
     /**
      * This class replaces the deprecated {@link BuildData#buildsByBranchName}
      * field, that used to be stored as an action in each build.
@@ -412,7 +408,7 @@
     transient String source;
     @Deprecated
     transient String branch;
->>>>>>> d6224f9a
+
     /**
      * Store a config version so we're able to migrate config on various
      * functionality upgrades.
@@ -878,7 +874,6 @@
         }
     }
 
-<<<<<<< HEAD
     /**
      * Allows {@link Builder}s and {@link Publisher}s to access a configured {@link GitClient} object to
      * perform additional git operations.
@@ -887,10 +882,6 @@
         FilePath ws = workingDirectory(build.getProject(), build.getWorkspace(), environment, listener);
         ws.mkdirs(); // ensure it exists
         return createClient(listener,environment, build.getParent(), build.getBuiltOn(), ws);
-=======
-    private BuildData fixNull(BuildData bd) {
-        return bd != null ? bd : new BuildData("", getScmName(), getUserRemoteConfigs()) /*dummy*/;
->>>>>>> d6224f9a
     }
 
     /*package*/ GitClient createClient(TaskListener listener, EnvVars environment, AbstractProject project, Node n, FilePath ws) throws IOException, InterruptedException {
@@ -923,7 +914,7 @@
     }
 
     private BuildData fixNull(BuildData bd) {
-        return bd != null ? bd : new BuildData(getScmName(), getUserRemoteConfigs()) /*dummy*/;
+        return bd != null ? bd : new BuildData(null, getScmName(), getUserRemoteConfigs()) /*dummy*/;
     }
 
     /**
@@ -1165,40 +1156,31 @@
             }
         }
 
-<<<<<<< HEAD
         for (RemoteConfig remoteRepository : repos) {
             fetchFrom(git, listener, remoteRepository);
         }
     }
-=======
-        final String projectName = build.getProject().getName();
-        final String projectFullName = build.getProject().getFullName();
-        final int buildNumber = build.getNumber();
-
-        final String gitExe = getGitExe(build.getBuiltOn(), listener);
->>>>>>> d6224f9a
+
 
     @Override
-    public boolean checkout(AbstractBuild build, Launcher launcher, FilePath workspace, BuildListener listener, File changelogFile)
+    public boolean checkout(AbstractBuild<?,?> build, Launcher launcher, FilePath workspace, BuildListener listener, File changelogFile)
             throws IOException, InterruptedException {
-
-<<<<<<< HEAD
         if (VERBOSE)
             listener.getLogger().println("Using strategy: " + getBuildChooser().getDisplayName());
-=======
-        final BuildData buildData = getBuildData(build.getPreviousBuild(), true);
+        
+        final String projectFullName = build.getProject().getFullName();
+
+        BuildData previousBuildData = getBuildData(build.getPreviousBuild());   // read only
+        BuildData buildData = copyBuildData(build.getPreviousBuild());
         
         //Check if we need to assign a project name to a freshly minted build
         Job<?,?> project = build.getParent();
         if (project != null) {
-            if (buildData.projectName == null) {
+            if (StringUtils.isEmpty(buildData.projectName)) {
                 buildData.projectName = projectFullName;
             }
         }
->>>>>>> d6224f9a
-
-        BuildData previousBuildData = getBuildData(build.getPreviousBuild());   // read only
-        BuildData buildData = copyBuildData(build.getPreviousBuild());
+        
         build.addAction(buildData);
         if (VERBOSE && buildData.lastBuild != null) {
             listener.getLogger().println("Last Built Revision: " + buildData.lastBuild.revision);
@@ -1622,10 +1604,10 @@
     }
 
     /**
-<<<<<<< HEAD
+     * @see #getBuildData(Run)
      * @deprecated
      */
-    public BuildData getBuildData(Run build, boolean clone) {
+    public BuildData getBuildData(Run<?,?> build, boolean clone) {
         return clone ? copyBuildData(build) : getBuildData(build);
     }
 
@@ -1633,18 +1615,23 @@
      * Like {@link #getBuildData(Run)}, but copy the data into a new object,
      * which is used as the first step for updating the data for the next build.
      */
-    public BuildData copyBuildData(Run build) {
+    public BuildData copyBuildData(Run<?,?> build) {
         BuildData base = getBuildData(build);
-        if (base==null)
-            return new BuildData(getScmName(), getUserRemoteConfigs());
-        else
+        if (base==null) {
+            String pName = "";
+            if (build != null) {
+                Object par = build.getParent();
+                pName = (par != null && par instanceof Job<?,?>)
+                        ? ((Job<?,?>) par).getFullName()
+                        : "";
+            }
+            return new BuildData(null, getScmName(), getUserRemoteConfigs());
+        } else {
             return base.clone();
-    }
-
-    /**
-     * Find the build log (BuildData) recorded with the last build that completed. BuildData
-     * may not be recorded if an exception occurs in the plugin logic.
-=======
+        }
+    }
+
+    /**
      * Find the build log (BuildData) recorded with the last build that
      * completed. BuildData may not be recorded if an exception occurs in
      * the plugin logic.
@@ -1655,16 +1642,10 @@
      * <p>
      * Therefore, if your code makes this situation possible, make sure to
      * assign the projectName if you know it after calling this method.
->>>>>>> d6224f9a
-     *
      * @param build
      * @return the last recorded build data
      */
-<<<<<<< HEAD
-    public @CheckForNull BuildData getBuildData(Run build) {
-=======
-    public BuildData getBuildData(Run<?,?> build, boolean clone) {
->>>>>>> d6224f9a
+    public @CheckForNull BuildData getBuildData(Run<?,?> build) {
         BuildData buildData = null;
         Run<?,?> currBuild = build;
         while (currBuild != null) {
@@ -1680,10 +1661,6 @@
             }
             currBuild = currBuild.getPreviousBuild();
         }
-<<<<<<< HEAD
-
-        return buildData;
-=======
         
         String projectName;
         if (build != null) {
@@ -1703,19 +1680,13 @@
         }
         
         if (buildData == null) {
-            if (clone) {
-                return new BuildData(
-                        projectName, getScmName(), getUserRemoteConfigs()
-                );
-            } else {
-                return null;
-            }
+            return null;
         }
         
         //Now, we go back through the BuildData fields to fix-up project-name
         //associations that have been introduced in v1.4.1
         currBuild = build;
-        if (buildData.projectName == null) {
+        if (StringUtils.isEmpty(buildData.projectName)) {
             buildData.projectName = projectName;
             //We must re-adjust the project-name bindings or previous builds
             currBuild = currBuild.getPreviousBuild();
@@ -1725,7 +1696,7 @@
                 for (BuildData bd : buildDataList) {
                     if (bd != null) {
                         //Check if we're done and have found an already fixed one
-                        if (bd.projectName != null) {
+                        if (!StringUtils.isEmpty(bd.projectName)) {
                             currBuild = null;
                             break;
                         }
@@ -1734,21 +1705,7 @@
                 }
             }
         }
-
-        if (clone) {
-            return buildData.clone();
-        } else {
-            return buildData;
-        }
-    }
-
-    /**
-     * @deprecated
-     *      Use {@link #workingDirectory(FilePath, EnvVars)}
-     */
-    protected FilePath workingDirectory(final FilePath workspace) {
-        return workingDirectory(workspace,null);
->>>>>>> d6224f9a
+        return buildData;
     }
 
     /**
