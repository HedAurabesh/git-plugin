--- conflicted
+++ resolved
@@ -11,6 +11,7 @@
 import hudson.plugins.git.Revision;
 
 import java.io.IOException;
+import java.io.Serializable;
 import java.util.Collection;
 
 /**
@@ -23,7 +24,7 @@
  * @author magnayn
  * @author Kohsuke Kawaguchi
  */
-public abstract class BuildChooser implements ExtensionPoint, Describable<BuildChooser> {
+public abstract class BuildChooser implements ExtensionPoint, Describable<BuildChooser>, Serializable {
     /**
      * Refers back to the {@link GitSCM} that owns this build chooser.
      * Do not modify from outside {@link GitSCM}.
@@ -76,11 +77,10 @@
     public static DescriptorExtensionList<BuildChooser,BuildChooserDescriptor> all() {
         return Hudson.getInstance().getDescriptorList(BuildChooser.class);
     }
-<<<<<<< HEAD
 
-    public Build prevBuildForChangelog(String singleBranch) {
+    public Build prevBuildForChangelog(String singleBranch, BuildData data, IGitAPI git) {
         return data==null?null:data.getLastBuildOfBranch(singleBranch);
     }
-=======
->>>>>>> f86a7eac
+
+    private static final long serialVersionUID = 1L;
 }