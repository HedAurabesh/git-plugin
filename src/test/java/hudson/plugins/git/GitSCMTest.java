--- conflicted
+++ resolved
@@ -31,12 +31,9 @@
 import hudson.util.IOException2;
 import hudson.util.StreamTaskListener;
 
-<<<<<<< HEAD
 import com.google.common.base.Function;
 import com.google.common.collect.Collections2;
 
-=======
->>>>>>> 16fafebf
 import org.eclipse.jgit.lib.PersonIdent;
 
 import org.jvnet.hudson.test.Bug;
@@ -534,7 +531,6 @@
         assertBuildStatusSuccess(db);
     }
 
-<<<<<<< HEAD
     public void testBuildChooserContext() throws Exception {
         final FreeStyleProject p = createFreeStyleProject();
         final FreeStyleBuild b = assertBuildStatusSuccess(p.scheduleBuild2(0));
@@ -592,7 +588,8 @@
         {
             assertTrue(assertMsg, fullNames.contains(p.getName()));
         }
-=======
+    }
+
     public void testEmailCommitter() throws Exception {
         FreeStyleProject project = setupSimpleProject("master");
 
@@ -623,8 +620,8 @@
         assertEquals("", jeffDoe.getName(), culprit.getFullName());
 
         assertBuildStatusSuccess(build);
->>>>>>> 16fafebf
-    }
+    }
+
 
     private FreeStyleProject setupProject(String branchString, boolean authorOrCommitter) throws Exception {
         return setupProject(branchString, authorOrCommitter, null);
