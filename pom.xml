--- conflicted
+++ resolved
@@ -6,15 +6,6 @@
     <version>1.424</version>
   </parent>
 
-<<<<<<< HEAD
-    <groupId>org.jenkinsci.plugins</groupId>
-    <artifactId>git</artifactId>
-    <version>1.1.25-SNAPSHOT</version>
-    <packaging>hpi</packaging>
-    <name>Jenkins GIT plugin</name>
-    <description>Integrates Jenkins with GIT SCM</description>
-    <url>http://wiki.jenkins-ci.org/display/JENKINS/Git+Plugin</url>
-=======
   <groupId>org.jenkinsci.plugins</groupId>
   <artifactId>git</artifactId>
   <version>1.1.23-SNAPSHOT</version>
@@ -22,7 +13,6 @@
   <name>Jenkins GIT plugin</name>
   <description>Integrates Jenkins with GIT SCM</description>
   <url>http://wiki.jenkins-ci.org/display/JENKINS/Git+Plugin</url>
->>>>>>> 181fd2fb
 
   <build>
     <pluginManagement>
@@ -94,38 +84,6 @@
 	</developers>
 
 
-<<<<<<< HEAD
-        <dependency><!-- we contribute AbstractBuildParameters for Git if it's available -->
-            <groupId>org.jvnet.hudson.plugins</groupId>
-            <artifactId>parameterized-trigger</artifactId>
-            <version>2.4</version>
-            <optional>true</optional>
-            <exclusions> <!-- Excluding subversion to make sure we don't inadvertently pick up the Oracle Hudson "2.0" svn plugin and break the build. -->
-                <exclusion>
-                    <groupId>org.jvnet.hudson.plugins</groupId>
-                    <artifactId>subversion</artifactId>
-                </exclusion>
-            </exclusions>
-        </dependency>
-        <dependency>
-            <groupId>org.jenkins-ci.plugins</groupId>
-            <artifactId>token-macro</artifactId>
-            <version>1.5.1</version>
-            <optional>true</optional>
-        </dependency>
-        <dependency>
-            <groupId>org.jenkins-ci.plugins</groupId>
-            <artifactId>multiple-scms</artifactId>
-            <version>0.3-SNAPSHOT</version>
-            <optional>true</optional>
-        </dependency>
-        <dependency>
-            <groupId>com.google.guava</groupId>
-            <artifactId>guava</artifactId>
-            <version>r09</version>
-        </dependency>
-    </dependencies>
-=======
   <dependencies>
     <dependency>
       <groupId>org.eclipse.jgit</groupId>
@@ -154,7 +112,6 @@
       <version>1.8.5</version>
       <scope>test</scope>
     </dependency>
->>>>>>> 181fd2fb
 
     <dependency><!-- we contribute AbstractBuildParameters for Git if it's available -->
       <groupId>org.jvnet.hudson.plugins</groupId>
