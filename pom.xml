--- conflicted
+++ resolved
@@ -7,11 +7,7 @@
   </parent>
 
   <artifactId>git</artifactId>
-<<<<<<< HEAD
   <version>2.0-SNAPSHOT</version>
-=======
-  <version>1.6.0-SNAPSHOT</version>
->>>>>>> 5eaa1388
   <packaging>hpi</packaging>
   <name>Jenkins GIT plugin</name>
   <description>Integrates Jenkins with GIT SCM</description>
